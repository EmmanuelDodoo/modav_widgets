# Widgets

This repository contains custom `Iced` widgets and experimental UI components 
for the [modav project](https://github.com/EmmanuelDodoo/modav).

### Table

<<<<<<< HEAD
A table widget

![Table Widget example](assets/table.gif)

You can run it with `cargo run`;

```
cargo run --example table
=======
![Table Widget example](assets/table.gif)

### Tree

A vertical collapsible tree wigdet with tabing functionality.

![Tree widget example](assets/tree.gif)

You can run it with `cargo run`;

```
cargo run --example tree
>>>>>>> abe4dfaf
```
<|MERGE_RESOLUTION|>--- conflicted
+++ resolved
@@ -1,31 +1,28 @@
-# Widgets
-
-This repository contains custom `Iced` widgets and experimental UI components 
-for the [modav project](https://github.com/EmmanuelDodoo/modav).
-
-### Table
-
-<<<<<<< HEAD
-A table widget
-
-![Table Widget example](assets/table.gif)
-
-You can run it with `cargo run`;
-
-```
-cargo run --example table
-=======
-![Table Widget example](assets/table.gif)
-
-### Tree
-
-A vertical collapsible tree wigdet with tabing functionality.
-
-![Tree widget example](assets/tree.gif)
-
-You can run it with `cargo run`;
-
-```
-cargo run --example tree
->>>>>>> abe4dfaf
-```
+# Widgets
+
+This repository contains custom `Iced` widgets and experimental UI components 
+for the [modav project](https://github.com/EmmanuelDodoo/modav).
+
+### Table
+
+A table widget
+
+![Table Widget example](assets/table.gif)
+
+You can run it with `cargo run`;
+
+```
+cargo run --example table
+``` 
+
+### Tree
+
+A vertical collapsible tree wigdet with tabing functionality.
+
+![Tree widget example](assets/tree.gif)
+
+You can run it with `cargo run`;
+
+```
+cargo run --example tree
+```